--- conflicted
+++ resolved
@@ -203,7 +203,6 @@
         baseCat = self.catalog.cast(lsst.afw.table.BaseCatalog)
         sourceCat = baseCat.cast(lsst.afw.table.SourceCatalog)
 
-<<<<<<< HEAD
     def testHeavyFootprint(self):
         '''Test round-tripping a HeavyFootprint to FITS
         '''
@@ -283,9 +282,6 @@
                     self.assertEqual(ma3.get(x, y), 0.)
                     self.assertEqual(va3.get(x, y), 0.)
                         
-
-
-=======
     def testIdFactory(self):
         expId = int(1257198)
         reserved = 32
@@ -300,7 +296,6 @@
                                              factory.notify, 0x1FFFFFFFF)
         lsst.utils.tests.assertRaisesLsstCpp(self, lsst.pex.exceptions.InvalidParameterException,
                                              lsst.afw.table.IdFactory.makeSource, 0x1FFFFFFFF, reserved)
->>>>>>> 2575bad0
 
 #-=-=-=-=-=-=-=-=-=-=-=-=-=-=-=-=-=-=-=-=-=-=-=-=-=-=-=-=-=-=-=-=-=-=-=-=-=-=-=-
 
