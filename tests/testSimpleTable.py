#!/usr/bin/env python

# 
# LSST Data Management System
# Copyright 2008, 2009, 2010 LSST Corporation.
# 
# This product includes software developed by the
# LSST Project (http://www.lsst.org/).
#
# This program is free software: you can redistribute it and/or modify
# it under the terms of the GNU General Public License as published by
# the Free Software Foundation, either version 3 of the License, or
# (at your option) any later version.
# 
# This program is distributed in the hope that it will be useful,
# but WITHOUT ANY WARRANTY; without even the implied warranty of
# MERCHANTABILITY or FITNESS FOR A PARTICULAR PURPOSE.  See the
# GNU General Public License for more details.
# 
# You should have received a copy of the LSST License Statement and 
# the GNU General Public License along with this program.  If not, 
# see <http://www.lsstcorp.org/LegalNotices/>.
#

"""
Tests for table.SimpleTable

Run with:
   ./testSimpleTable.py
or
   python
   >>> import testSimpleTable; testSimpleTable.run()
"""

import sys
import os
import unittest
import numpy

import lsst.utils.tests
import lsst.pex.exceptions
import lsst.afw.table
import lsst.afw.geom
import lsst.afw.coord

try:
    type(display)
except NameError:
    display = False

#-=-=-=-=-=-=-=-=-=-=-=-=-=-=-=-=-=-=-=-=-=-=-=-=-=-=-=-=-=-=-=-=-=-=-=-=-=-=-=-

def makeArray(size, dtype):
    return numpy.array(numpy.random.randn(size), dtype=dtype)

def makeCov(size, dtype):
    m = numpy.array(numpy.random.randn(size, size), dtype=dtype)
    r = numpy.dot(m, m.transpose())  # not quite symmetric for single-precision on some platforms
    for i in range(r.shape[0]):
        for j in range(i):
            r[i,j] = r[j,i]
    return r

class SimpleTableTestCase(unittest.TestCase):

    def checkScalarAccessors(self, record, key, name, value1, value2):
        fastSetter = getattr(record, "set" + key.getTypeString())
        fastGetter = getattr(record, "get" + key.getTypeString())
        record[key] = value1
        self.assertEqual(record[key], value1)
        self.assertEqual(record.get(key), value1)
        self.assertEqual(record[name], value1)
        self.assertEqual(record.get(name), value1)
        self.assertEqual(fastGetter(key), value1)
        record.set(key, value2)
        self.assertEqual(record[key], value2)
        self.assertEqual(record.get(key), value2)
        self.assertEqual(record[name], value2)
        self.assertEqual(record.get(name), value2)
        self.assertEqual(fastGetter(key), value2)
        record[name] = value1
        self.assertEqual(record[key], value1)
        self.assertEqual(record.get(key), value1)
        self.assertEqual(record[name], value1)
        self.assertEqual(record.get(name), value1)
        self.assertEqual(fastGetter(key), value1)
        record.set(name, value2)
        self.assertEqual(record[key], value2)
        self.assertEqual(record.get(key), value2)
        self.assertEqual(record[name], value2)
        self.assertEqual(record.get(name), value2)
        self.assertEqual(fastGetter(key), value2)
        fastSetter(key, value1)
        self.assertEqual(record[key], value1)
        self.assertEqual(record.get(key), value1)
        self.assertEqual(record[name], value1)
        self.assertEqual(record.get(name), value1)
        self.assertEqual(fastGetter(key), value1)
        self.assert_(key.subfields is None)

    def checkGeomAccessors(self, record, key, name, value):
        fastSetter = getattr(record, "set" + key.getTypeString())
        fastGetter = getattr(record, "get" + key.getTypeString())
        record.set(key, value)
        self.assertEqual(record.get(key), value)
        record.set(name, value)
        self.assertEqual(record.get(name), value)
        fastSetter(key, value)
        self.assertEqual(fastGetter(key), value)

    def checkArrayAccessors(self, record, key, name, value):
        fastSetter = getattr(record, "set" + key.getTypeString())
        fastGetter = getattr(record, "get" + key.getTypeString())
        record.set(key, value)
        self.assert_(numpy.all(record.get(key) == value))
        record.set(name, value)
        self.assert_(numpy.all(record.get(name) == value))
        fastSetter(key, value)
        self.assert_(numpy.all(fastGetter(key) == value))

    def testRecordAccess(self):
        schema = lsst.afw.table.Schema()
        k1 = schema.addField("f1", type="I")
        k2 = schema.addField("f2", type="L")
        k3 = schema.addField("f3", type="F")
        k4 = schema.addField("f4", type="D")
        k5 = schema.addField("f5", type="PointI")
        k6 = schema.addField("f6", type="PointF")
        k7 = schema.addField("f7", type="PointD")
        k8 = schema.addField("f8", type="MomentsF")
        k9 = schema.addField("f9", type="MomentsD")
        k10 = schema.addField("f10", type="ArrayF", size=4)
        k11 = schema.addField("f11", type="ArrayD", size=5)
        k12 = schema.addField("f12", type="CovF", size=3)
        k13 = schema.addField("f13", type="CovD", size=4)
        k14 = schema.addField("f14", type="CovPointF")
        k15 = schema.addField("f15", type="CovPointD")
        k16 = schema.addField("f16", type="CovMomentsF")
        k17 = schema.addField("f17", type="CovMomentsD")
        k18 = schema.addField("f18", type="Angle")
        k19 = schema.addField("f19", type="Coord")
        table = lsst.afw.table.BaseTable.make(schema)
        record = table.makeRecord()
        self.assertEqual(record[k1], 0)
        self.assertEqual(record[k2], 0)
        self.assert_(numpy.isnan(record[k3]))
        self.assert_(numpy.isnan(record[k4]))
        self.assertEqual(record.get(k5), lsst.afw.geom.Point2I())
        self.assert_(numpy.isnan(record[k6.getX()]))
        self.assert_(numpy.isnan(record[k6.getY()]))
        self.assert_(numpy.isnan(record[k7.getX()]))
        self.assert_(numpy.isnan(record[k7.getY()]))
        self.checkScalarAccessors(record, k1, "f1", 2, 3)
        self.checkScalarAccessors(record, k2, "f2", 2, 3)
        self.checkScalarAccessors(record, k3, "f3", 2.5, 3.5)
        self.checkScalarAccessors(record, k4, "f4", 2.5, 3.5)
        self.checkGeomAccessors(record, k5, "f5", lsst.afw.geom.Point2I(5, 3))
        self.checkGeomAccessors(record, k6, "f6", lsst.afw.geom.Point2D(5.5, 3.5))
        self.checkGeomAccessors(record, k7, "f7", lsst.afw.geom.Point2D(5.5, 3.5))
        for k in (k5, k6, k7): self.assertEqual(k.subfields, ("x", "y"))
        self.checkGeomAccessors(record, k8, "f8", lsst.afw.geom.ellipses.Quadrupole(5.5, 3.5, -1.0))
        self.checkGeomAccessors(record, k9, "f9", lsst.afw.geom.ellipses.Quadrupole(5.5, 3.5, -1.0))
        for k in (k8, k9): self.assertEqual(k.subfields, ("xx", "yy", "xy"))
        self.checkArrayAccessors(record, k10, "f10", makeArray(k10.getSize(), dtype=numpy.float32))
        self.checkArrayAccessors(record, k11, "f11", makeArray(k11.getSize(), dtype=numpy.float64))
        for k in (k10, k11): self.assertEqual(k.subfields, tuple(range(k.getSize())))
        self.checkArrayAccessors(record, k12, "f12", makeCov(k12.getSize(), dtype=numpy.float32))
        self.checkArrayAccessors(record, k13, "f13", makeCov(k13.getSize(), dtype=numpy.float64))
        self.checkArrayAccessors(record, k14, "f14", makeCov(k14.getSize(), dtype=numpy.float32))
        self.checkArrayAccessors(record, k15, "f15", makeCov(k15.getSize(), dtype=numpy.float64))
        self.checkArrayAccessors(record, k16, "f16", makeCov(k16.getSize(), dtype=numpy.float32))
        self.checkArrayAccessors(record, k17, "f17", makeCov(k17.getSize(), dtype=numpy.float64))
        for k in (k12, k13, k14, k15, k16, k17):
            n = 0
            for idx, subkey in zip(k.subfields, k.subkeys):
                self.assertEqual(k[idx], subkey)
                n += 1
            self.assertEqual(n, k.getElementCount())
        self.checkGeomAccessors(record, k18, "f18", lsst.afw.geom.Angle(1.2))
        self.assert_(k18.subfields is None)
        self.checkGeomAccessors(
            record, k19, "f19", 
            lsst.afw.coord.IcrsCoord(lsst.afw.geom.Angle(1.3), lsst.afw.geom.Angle(0.5))
            )
        self.assertEqual(k19.subfields, ("ra", "dec"))
        k0a = lsst.afw.table.Key["D"]()
        k0b = lsst.afw.table.Key["Flag"]()
        lsst.utils.tests.assertRaisesLsstCpp(self, lsst.pex.exceptions.LogicErrorException, record.get, k0a)
        lsst.utils.tests.assertRaisesLsstCpp(self, lsst.pex.exceptions.LogicErrorException, record.get, k0b)

    def testBaseFits(self):
        schema = lsst.afw.table.Schema()
        k = schema.addField("f", type="D")
        cat1 = lsst.afw.table.BaseCatalog(schema)
        for i in range(50):
            record = cat1.addNew()
            record.set(k, numpy.random.randn())
        cat1.writeFits("testBaseTable.fits")
        cat2 = lsst.afw.table.BaseCatalog.readFits("testBaseTable.fits")
        self.assertEqual(len(cat1), len(cat2))
        for r1, r2 in zip(cat1, cat2):
            self.assertEqual(r1.get(k), r2.get(k))
        os.remove("testBaseTable.fits")
        self.assertRaises(Exception, lsst.afw.table.BaseCatalog.readFits, "nonexistentfile.fits")

    def testColumnView(self):
        schema = lsst.afw.table.Schema()
        k1 = schema.addField("f1", type="I")
        kb1 = schema.addField("fb1", type="Flag")
        k2 = schema.addField("f2", type="F")
        kb2 = schema.addField("fb2", type="Flag")
        k3 = schema.addField("f3", type="D")
        kb3 = schema.addField("fb3", type="Flag")
        k4 = schema.addField("f4", type="ArrayF", size=2)
        k5 = schema.addField("f5", type="ArrayD", size=3)
        k6 = schema.addField("f6", type="Angle")
        catalog = lsst.afw.table.BaseCatalog(schema)
        catalog.addNew()
        catalog.addNew()
        catalog[0].set(k1, 2)
        catalog[0].set(k2, 0.5)
        catalog[0].set(k3, 0.25)
        catalog[0].set(kb1, False)
        catalog[0].set(kb2, True)
        catalog[0].set(kb3, False)
        catalog[0].set(k4, numpy.array([-0.5, -0.25], dtype=numpy.float32))
        catalog[0].set(k5, numpy.array([-1.5, -1.25, 3.375], dtype=numpy.float64))
        catalog[0].set(k6, lsst.afw.geom.Angle(0.25))
        catalog[1].set(k1, 3)
        catalog[1].set(k2, 2.5)
        catalog[1].set(k3, 0.75)
        catalog[1].set(kb1, True)
        catalog[1].set(kb2, False)
        catalog[1].set(kb3, True)
        catalog[1].set(k4, numpy.array([-3.25, -0.75], dtype=numpy.float32))
        catalog[1].set(k5, numpy.array([-1.25, -2.75, 0.625], dtype=numpy.float64))
        catalog[1].set(k6, lsst.afw.geom.Angle(0.15))
        columns = catalog.getColumnView()
        for key in [k1, k2, k3, kb1, kb2, kb3]:
            array = columns[key]
            for i in [0, 1]:
                self.assertEqual(array[i], catalog[i].get(key))
        for key in [k4, k5]:
            array = columns[key]
            for i in [0, 1]:
                self.assert_(numpy.all(array[i] == catalog[i].get(key)))
        for key in [k6]:
            array = columns[key]
            for i in [0, 1]:
                self.assertEqual(lsst.afw.geom.Angle(array[i]), catalog[i].get(key))

    def testIteration(self):
        schema = lsst.afw.table.Schema()
        k = schema.addField("a", type=int)
        catalog = lsst.afw.table.BaseCatalog(schema)
        for n in range(5):
            record = catalog.addNew()
            record[k] = n
        for n, r in enumerate(catalog):
            self.assertEqual(n, r[k])
<<<<<<< HEAD

    def testTicket2262(self):
        """Test that we can construct an array field in Python"""
        f1 = lsst.afw.table.Field["ArrayF"]("name", "doc", "units", 5)
        f2 = lsst.afw.table.Field["ArrayD"]("name", "doc", 5)
        self.assertEqual(f1.getSize(), 5)
        self.assertEqual(f2.getSize(), 5)

    def testExtend(self):
        schema1 = lsst.afw.table.SourceTable.makeMinimalSchema()
        k1 = schema1.addField("f1", type=int)
        k2 = schema1.addField("f2", type=float)
        cat1 = lsst.afw.table.BaseCatalog(schema1)
        for i in range(1000):
            record = cat1.addNew()
            record.setI(k1, i)
            record.setD(k2, numpy.random.randn())
        self.assertFalse(cat1.isContiguous())
        cat2 = lsst.afw.table.BaseCatalog(schema1)
        cat2.extend(cat1, deep=True)
        self.assertEqual(len(cat1), len(cat2))
        self.assert_(cat2.isContiguous())
        cat3 = lsst.afw.table.BaseCatalog(cat1.table)
        cat3.extend(cat1, deep=False)
        self.assertFalse(cat3.isContiguous())
        cat4 = lsst.afw.table.BaseCatalog(cat1.table)
        cat4.extend(list(cat1), deep=False)
        self.assertFalse(cat4.isContiguous())
        cat4 = lsst.afw.table.BaseCatalog(schema1)
        cat4.extend(list(cat1), deep=True)
        self.assertFalse(cat4.isContiguous())
        mapper = lsst.afw.table.SchemaMapper(schema1)
        mapper.addMinimalSchema(lsst.afw.table.SourceTable.makeMinimalSchema())
        k2a = mapper.addMapping(k2)
        schema2 = mapper.getOutputSchema()
        self.assert_(mapper.getOutputSchema().contains(lsst.afw.table.SourceTable.makeMinimalSchema()))
        cat5 = lsst.afw.table.BaseCatalog(schema2)
        cat5.extend(cat1, mapper=mapper)
        self.assert_(cat5.isContiguous())
        cat6 = lsst.afw.table.SourceCatalog(schema2)
        cat6.extend(list(cat1), mapper=mapper)
        self.assertFalse(cat6.isContiguous())
        cat7 = lsst.afw.table.SourceCatalog(schema2)
        cat7.reserve(len(cat1) * 2)
        cat7.extend(list(cat1), mapper=mapper)
        cat7.extend(cat1, mapper=mapper)
        self.assert_(cat7.isContiguous())
=======
        
    def testExtract(self):
        schema = lsst.afw.table.Schema()
        schema.addField("a.b.c1", type=numpy.float64)
        schema.addField("a.b.c2", type="Flag")
        schema.addField("a.d1", type=numpy.int32)
        schema.addField("a.d2", type="ArrayF", size=2)
        schema.addField("q.e1", type="PointI")
        covKey = schema.addField("q.e2", type="CovF", size=3)
        self.assertEqual(schema.extract("a.b.*", ordered=True).keys(), ["a.b.c1", "a.b.c2"])
        self.assertEqual(schema.extract("*1", ordered=True).keys(), ["a.b.c1", "a.d1", "q.e1"])
        self.assertEqual(schema.extract("a.b.*", "*2", ordered=True).keys(),
                         ["a.b.c1", "a.b.c2", "a.d2", "q.e2"])
        self.assertEqual(schema.extract(regex=r"a\.(.+)1", sub=r"\1f", ordered=True).keys(), ["b.cf", "df"])
        catalog = lsst.afw.table.BaseCatalog(schema)
        for i in range(5):
            record = catalog.addNew()
            record.set("a.b.c1", numpy.random.randn())
            record.set("a.b.c2", True)
            record.set("a.d1", numpy.random.randint(100))
            record.set("a.d2", numpy.random.randn(2).astype(numpy.float32))
            record.set("q.e1", lsst.afw.geom.Point2I(numpy.random.randint(10), numpy.random.randint(10)))
            record.set("q.e2", numpy.random.randn(3,3).astype(numpy.float32))
        d = record.extract("*")
        self.assertEqual(set(d.keys()), set(schema.getNames()))
        self.assertEqual(d["a.b.c1"], record.get("a.b.c1"))
        self.assertEqual(d["a.b.c2"], record.get("a.b.c2"))
        self.assertEqual(d["a.d1"], record.get("a.d1"))
        self.assert_(numpy.all(d["a.d2"] == record.get("a.d2")))
        self.assertEqual(d["q.e1"], record.get("q.e1"))
        self.assert_(numpy.all(d["q.e2"] == record.get("q.e2")))
        d = record.extract("q.e1", split=True)
        self.assertEqual(d["q.e1.x"], record.get("q.e1.x"))
        self.assertEqual(d["q.e1.y"], record.get("q.e1.y"))
        self.assert_("q.e1" not in d)
        allIdx = slice(None)
        sliceIdx = slice(0, 4, 2)
        boolIdx = numpy.array([True, False, False, True, True])
        for kwds, idx in [
            ({}, allIdx),
            ({"copy": True}, allIdx),
            ({"where": boolIdx}, boolIdx),
            ({"where": sliceIdx}, sliceIdx),
            ({"where": boolIdx, "copy": True}, boolIdx),
            ({"where": sliceIdx, "copy": True}, sliceIdx),
            ]:
            
            d = catalog.extract("*", **kwds)
            self.assert_(numpy.all(d["a.b.c1"] == catalog.get("a.b.c1")[idx]))
            self.assert_(numpy.all(d["a.b.c2"] == catalog.get("a.b.c2")[idx]))
            self.assert_(numpy.all(d["a.d1"] == catalog.get("a.d1")[idx]))
            self.assert_(numpy.all(d["a.d2"] == catalog.get("a.d2")[idx]))
            self.assert_(numpy.all(d["q.e1.x"] == catalog.get("q.e1.x")[idx]))
            self.assert_(numpy.all(d["q.e1.y"] == catalog.get("q.e1.y")[idx]))
            cov = d["q.e2"]
            for i in range(covKey.getSize()):
                for j in range(covKey.getSize()):
                    self.assert_(numpy.all(cov[:,i,j] == catalog.get(covKey[i,j])[idx]))
            if "copy" in kwds or idx is boolIdx:
                for col in d.values():
                    self.assert_(col.flags.c_contiguous)


>>>>>>> 14647d65

#-=-=-=-=-=-=-=-=-=-=-=-=-=-=-=-=-=-=-=-=-=-=-=-=-=-=-=-=-=-=-=-=-=-=-=-=-=-=-=-

def suite():
    """Returns a suite containing all the test cases in this module."""

    lsst.utils.tests.init()

    suites = []
    suites += unittest.makeSuite(SimpleTableTestCase)
    suites += unittest.makeSuite(lsst.utils.tests.MemoryTestCase)
    return unittest.TestSuite(suites)

def run(shouldExit = False):
    """Run the tests"""
    lsst.utils.tests.run(suite(), shouldExit)

if __name__ == "__main__":
    run(True)<|MERGE_RESOLUTION|>--- conflicted
+++ resolved
@@ -258,7 +258,6 @@
             record[k] = n
         for n, r in enumerate(catalog):
             self.assertEqual(n, r[k])
-<<<<<<< HEAD
 
     def testTicket2262(self):
         """Test that we can construct an array field in Python"""
@@ -306,7 +305,6 @@
         cat7.extend(list(cat1), mapper=mapper)
         cat7.extend(cat1, mapper=mapper)
         self.assert_(cat7.isContiguous())
-=======
         
     def testExtract(self):
         schema = lsst.afw.table.Schema()
@@ -369,9 +367,6 @@
                 for col in d.values():
                     self.assert_(col.flags.c_contiguous)
 
-
->>>>>>> 14647d65
-
 #-=-=-=-=-=-=-=-=-=-=-=-=-=-=-=-=-=-=-=-=-=-=-=-=-=-=-=-=-=-=-=-=-=-=-=-=-=-=-=-
 
 def suite():
