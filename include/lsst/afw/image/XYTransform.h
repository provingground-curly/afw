--- conflicted
+++ resolved
@@ -25,14 +25,11 @@
 //
 // A virtual base class which represents a "pixel domain to pixel domain" transform (e.g. camera 
 // distortion).  By comparison, class Wcs represents a "pixel domain to celestial" transform.
-<<<<<<< HEAD
-=======
 //
 // We allow XYTransforms to operate either in the pixel coordinate system of an individual
 // detector, or in the global focal plane coordinate system (with units mm rather than pixel
 // counts).  The flag XYTransform::_inFpCoordinateSystem distinguishes these two cases, so that
 // we can throw an exception if the transform is applied in the wrong coordinate system.
->>>>>>> 518b500c
 //
 class XYTransform : public lsst::daf::base::Citizen
 {
