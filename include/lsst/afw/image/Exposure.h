// -*- LSST-C++ -*- // fixed format comment for emacs

/* 
 * LSST Data Management System
 * Copyright 2008, 2009, 2010 LSST Corporation.
 * 
 * This product includes software developed by the
 * LSST Project (http://www.lsst.org/).
 *
 * This program is free software: you can redistribute it and/or modify
 * it under the terms of the GNU General Public License as published by
 * the Free Software Foundation, either version 3 of the License, or
 * (at your option) any later version.
 * 
 * This program is distributed in the hope that it will be useful,
 * but WITHOUT ANY WARRANTY; without even the implied warranty of
 * MERCHANTABILITY or FITNESS FOR A PARTICULAR PURPOSE.  See the
 * GNU General Public License for more details.
 * 
 * You should have received a copy of the LSST License Statement and 
 * the GNU General Public License along with this program.  If not, 
 * see <http://www.lsstcorp.org/LegalNotices/>.
 */
 
/**
  * @file
  *
  * @brief Declaration of the templated Exposure Class for LSST.
  *
  * Create an Exposure from a lsst::afw::image::MaskedImage.
  *
  * @ingroup afw
  *
  * @author Nicole M. Silvestri, University of Washington
  *
  * Contact: nms@astro.washington.edu
  *
  * Created on: Mon Apr 23 1:01:14 2007
  *
  * @version 
  *
  * LSST Legalese here...
  */

#ifndef LSST_AFW_IMAGE_EXPOSURE_H
#define LSST_AFW_IMAGE_EXPOSURE_H

#include "boost/cstdint.hpp"
#include "boost/shared_ptr.hpp"
#include "boost/make_shared.hpp"

#include "lsst/base.h"
#include "lsst/daf/base/Persistable.h"
#include "lsst/daf/data/LsstBase.h"
#include "lsst/afw/image/MaskedImage.h"
#include "lsst/afw/image/Wcs.h"
#include "lsst/afw/image/TanWcs.h"
#include "lsst/afw/cameraGeom/Detector.h"
#include "lsst/afw/image/Filter.h"

namespace lsst {
namespace afw {

namespace detection {
    class Psf;
}

namespace formatters {
    template<typename ImageT, typename MaskT, typename VarianceT> class ExposureFormatter;
}

namespace image {
<<<<<<< HEAD
=======
    class Calib;

    /// A class to contain the data, WCS, and other information needed to describe an %image of the sky
    template<typename ImageT, typename MaskT=lsst::afw::image::MaskPixel,
             typename VarianceT=lsst::afw::image::VariancePixel>
    class Exposure : public lsst::daf::base::Persistable,
                     public lsst::daf::data::LsstBase {
    public:
        typedef MaskedImage<ImageT, MaskT, VarianceT> MaskedImageT;
        typedef boost::shared_ptr<Exposure> Ptr;
        typedef boost::shared_ptr<Exposure const> ConstPtr;
        
        // Class Constructors and Destructor
        explicit Exposure(int const cols=0, int const rows=0, Wcs const& wcs=NoWcs);
        explicit Exposure(MaskedImageT & maskedImage, Wcs const& wcs=NoWcs);
        explicit Exposure(std::string const &baseName, int const hdu=0, BBox const& bbox=BBox(), bool const conformMasks=false);

        Exposure(Exposure const &src, BBox const& bbox, bool const deep=false);

        /// generalised copy constructor; defined here in the header so that the compiler can instantiate
        /// N(N-1)/2 conversions between N ImageBase types.
        ///
        /// We only support converting the Image part
        template<typename OtherPixelT>
        Exposure(Exposure<OtherPixelT, MaskT, VarianceT> const& rhs, //!< Input Exposure
                 const bool deep        //!< Must be true; needed to disambiguate
                ) :
            lsst::daf::data::LsstBase(typeid(this)),
            _maskedImage(rhs.getMaskedImage(), deep),
            _wcs(rhs.getWcs()->clone()),
            _detector(rhs.getDetector()),
            _filter(rhs.getFilter()),
            _calib(new lsst::afw::image::Calib(*rhs.getCalib()))
        {
            _clonePsf(rhs.getPsf());    // a separate function so it can go in Exposure.cc

            // Make sure that we create a PropertyList even if the incoming
            // metadata is a PropertySet.
            PTR(lsst::daf::base::PropertyList) pl(new lsst::daf::base::PropertyList);
            pl->combine(rhs.getMetadata());
            setMetadata(pl);
        }
        
        virtual ~Exposure(); 

        // Get Members
        /// Return the MaskedImage
        MaskedImageT getMaskedImage() { return _maskedImage; };
        /// Return the MaskedImage
        MaskedImageT getMaskedImage() const { return _maskedImage; };
        Wcs::Ptr getWcs() const;
        /// Return the Exposure's Detector information
        lsst::afw::cameraGeom::Detector::Ptr getDetector() const { return _detector; }
        /// Return the Exposure's filter
        Filter getFilter() const { return _filter; }

        /// Return the Exposure's width
        int getWidth() const { return _maskedImage.getWidth(); }
        /// Return the Exposure's height
        int getHeight() const { return _maskedImage.getHeight(); }
        /// Return the Exposure's size
        std::pair<int, int> getDimensions() const { return _maskedImage.getDimensions(); }
        
        /**
         * Return the Exposure's row-origin
         *
         * \sa getXY0()
         */
        int getX0() const { return _maskedImage.getX0(); }
        /**
         * Return the Exposure's column-origin
         *
         * \sa getXY0()
         */
        int getY0() const { return _maskedImage.getY0(); }

        /**
         * Return the Exposure's origin
         *
         * This will usually be (0, 0) except for images created using the
         * <tt>Exposure(fileName, hdu, BBox, mode)</tt> ctor or <tt>Exposure(Exposure, BBox)</tt> cctor
         * The origin can be reset with \c setXY0
         */
        PointI getXY0() const { return _maskedImage.getXY0(); }

        /**
         * Set the Exposure's origin (including correcting the Wcs)
         *
         * The origin is usually set by the constructor, so you shouldn't need this function
         *
         * \note There are use cases (e.g. memory overlays) that may want to set these values, but
         * don't do so unless you are an Expert.
         */
        void setXY0(int const x0, int const y0) {
            PointI const old = _maskedImage.getXY0();
            _maskedImage.setXY0(x0, y0);
            _wcs->shiftReferencePixel(x0 - old[0], y0 - old[1]);
        }
        /**
         * Set the Exposure's origin
         *
         * The origin is usually set by the constructor, so you shouldn't need this function
         *
         * \note There are use cases (e.g. memory overlays) that may want to set these values, but
         * don't do so unless you are an Expert.
         */
        void setXY0(PointI const origin) {
            setXY0(origin[0], origin[1]);
        }
        // Set Members
        void setMaskedImage(MaskedImageT &maskedImage);
        void setWcs(Wcs const& wcs);
        /// Set the Exposure's Detector information
        void setDetector(lsst::afw::cameraGeom::Detector::Ptr detector) { _detector = detector; }
        /// Set the Exposure's filter
        void setFilter(Filter const& filter) { _filter = filter; }
        /// Return the Exposure's Calib object
        boost::shared_ptr<Calib> getCalib() { return _calib; }
        boost::shared_ptr<const Calib> getCalib() const { return _calib; }
        /// Set the Exposure's Psf
        void setPsf(CONST_PTR(lsst::afw::detection::Psf) psf) { _clonePsf(psf); }

        /// Return the Exposure's Psf object
        PTR(lsst::afw::detection::Psf) getPsf() { return _psf; }
        /// Return the Exposure's Psf object
        CONST_PTR(lsst::afw::detection::Psf) getPsf() const { return _psf; }
        
        /// Does this Exposure have a Psf?
        bool hasPsf() const { return static_cast<bool>(_psf); }
>>>>>>> 3e5bf81f

class Calib;

/// A class to contain the data, WCS, and other information needed to describe an %image of the sky
template<typename ImageT, typename MaskT=lsst::afw::image::MaskPixel,
         typename VarianceT=lsst::afw::image::VariancePixel>
class Exposure : public lsst::daf::base::Persistable,
                 public lsst::daf::data::LsstBase {
public:
    typedef MaskedImage<ImageT, MaskT, VarianceT> MaskedImageT;
    typedef boost::shared_ptr<Exposure> Ptr;
    typedef boost::shared_ptr<Exposure const> ConstPtr;
    
    // Class Constructors and Destructor
    explicit Exposure(
        geom::ExtentI const & dimensions=geom::ExtentI(), 
        Wcs const& wcs=NoWcs,
        boost::shared_ptr<const detection::Psf> psf=boost::shared_ptr<detection::Psf>()
    );
    explicit Exposure(
        geom::BoxI const & bbox, 
        Wcs const & wcs=NoWcs, 
        boost::shared_ptr<const detection::Psf> psf=boost::shared_ptr<detection::Psf>()
    );
    explicit Exposure(
        MaskedImageT & maskedImage, 
        Wcs const& wcs=NoWcs,
        boost::shared_ptr<const detection::Psf> psf=boost::shared_ptr<detection::Psf>()
    );
    explicit Exposure(
        std::string const &baseName, 
        int const hdu=0, 
        geom::BoxI const& bbox=geom::BoxI(), 
        ImageOrigin const origin = LOCAL, 
        bool const conformMasks=false
    );

    explicit Exposure(Exposure const &src, geom::BoxI const& bbox, ImageOrigin const origin, bool const deep=false);

    /// generalised copy constructor; defined here in the header so that the compiler can instantiate
    /// N(N-1)/2 conversions between N ImageBase types.
    ///
    /// We only support converting the Image part
    template<typename OtherPixelT>
    Exposure(Exposure<OtherPixelT, MaskT, VarianceT> const& rhs, //!< Input Exposure
             const bool deep        //!< Must be true; needed to disambiguate
    ) :
        lsst::daf::data::LsstBase(typeid(this)),
        _maskedImage(rhs.getMaskedImage(), deep),
        _wcs(rhs.getWcs()->clone()),
        _psf(_clonePsf(rhs.getPsf())),
        _detector(rhs.getDetector()),
        _filter(rhs.getFilter()),
        _calib(new Calib(*rhs.getCalib()))
    {
        setMetadata(rhs.getMetadata()->deepCopy());
    }
        
    virtual ~Exposure(); 

    // Get Members
    /// Return the MaskedImage
    MaskedImageT getMaskedImage() { return _maskedImage; };
    /// Return the MaskedImage
    MaskedImageT getMaskedImage() const { return _maskedImage; };
    Wcs::Ptr getWcs() const;
    /// Return the Exposure's Detector information
    lsst::afw::cameraGeom::Detector::Ptr getDetector() const { return _detector; }
    /// Return the Exposure's filter
    Filter getFilter() const { return _filter; }

    /// Return the Exposure's width
    int getWidth() const { return _maskedImage.getWidth(); }
    /// Return the Exposure's height
    int getHeight() const { return _maskedImage.getHeight(); }
    /// Return the Exposure's size
    geom::ExtentI getDimensions() const { return _maskedImage.getDimensions(); }
    
    /**
     * Return the Exposure's row-origin
     *
     * \sa getXY0()
     */
    int getX0() const { return _maskedImage.getX0(); }
    /**
     * Return the Exposure's column-origin
     *
     * \sa getXY0()
     */
    int getY0() const { return _maskedImage.getY0(); }

    /**
     * Return the Exposure's origin
     *
     * This will usually be (0, 0) except for images created using the
     * <tt>Exposure(fileName, hdu, BBox, mode)</tt> ctor or <tt>Exposure(Exposure, BBox)</tt> cctor
     * The origin can be reset with \c setXY0
     */
    geom::PointI getXY0() const { return _maskedImage.getXY0(); }

    geom::BoxI getBBox(ImageOrigin const origin) const {
        return _maskedImage.getBBox(origin);
    }
    /**
     * Set the Exposure's origin (including correcting the Wcs)
     *
     * The origin is usually set by the constructor, so you shouldn't need this function
     *
     * \note There are use cases (e.g. memory overlays) that may want to set these values, but
     * don't do so unless you are an Expert.
     */
    void setXY0(geom::PointI const & origin) {
        geom::PointI old(_maskedImage.getXY0());
        _wcs->shiftReferencePixel(origin.getX() - old.getX(), origin.getY() - old.getY());
        _maskedImage.setXY0(origin);
    }

    // Set Members
    void setMaskedImage(MaskedImageT &maskedImage);
    void setWcs(Wcs const& wcs);
    /// Set the Exposure's Detector information
    void setDetector(lsst::afw::cameraGeom::Detector::Ptr detector) { _detector = detector; }
    /// Set the Exposure's filter
    void setFilter(Filter const& filter) { _filter = filter; }
    /// Return the Exposure's Calib object
    boost::shared_ptr<Calib> getCalib() { return _calib; }
    boost::shared_ptr<const Calib> getCalib() const { return _calib; }
    /// Set the Exposure's Psf
    void setPsf(CONST_PTR(detection::Psf) psf) { _clonePsf(psf); }

    /// Return the Exposure's Psf object
    PTR(detection::Psf) getPsf() { return _psf; }
    /// Return the Exposure's Psf object
    CONST_PTR(detection::Psf) getPsf() const { return _psf; }
    
    /// Does this Exposure have a Psf?
    bool hasPsf() const { return static_cast<bool>(_psf); }

    /// Does this Exposure have a Wcs?
    bool hasWcs() const { return static_cast<bool>(_wcs) && static_cast<bool>(*_wcs); }
    
    // FITS
    void writeFits(std::string const &expOutFile) const;
    
private:
    LSST_PERSIST_FORMATTER(lsst::afw::formatters::ExposureFormatter<ImageT, MaskT, VarianceT>)

    MaskedImageT _maskedImage;             
    Wcs::Ptr _wcs;
    cameraGeom::Detector::Ptr _detector;
    Filter _filter;
    PTR(Calib) _calib;
    PTR(detection::Psf) _psf;

    static PTR(detection::Psf) _clonePsf(CONST_PTR(lsst::afw::detection::Psf) psf);
};

/**
 * A function to return an Exposure of the correct type (cf. std::make_pair)
 */
template<typename MaskedImageT>
typename Exposure<typename MaskedImageT::Image::Pixel>::Ptr makeExposure(
    MaskedImageT & mimage, ///< the Exposure's image
    Wcs const& wcs=NoWcs, ///< the Exposure's WCS
    boost::shared_ptr<const detection::Psf> psf=boost::shared_ptr<detection::Psf>()
) {
    return typename Exposure<typename MaskedImageT::Image::Pixel>::Ptr(
        new Exposure<typename MaskedImageT::Image::Pixel>(mimage, wcs, psf)
    );
}

}}} // lsst::afw::image

#endif // LSST_AFW_IMAGE_EXPOSURE_H<|MERGE_RESOLUTION|>--- conflicted
+++ resolved
@@ -60,7 +60,6 @@
 
 namespace lsst {
 namespace afw {
-
 namespace detection {
     class Psf;
 }
@@ -70,138 +69,6 @@
 }
 
 namespace image {
-<<<<<<< HEAD
-=======
-    class Calib;
-
-    /// A class to contain the data, WCS, and other information needed to describe an %image of the sky
-    template<typename ImageT, typename MaskT=lsst::afw::image::MaskPixel,
-             typename VarianceT=lsst::afw::image::VariancePixel>
-    class Exposure : public lsst::daf::base::Persistable,
-                     public lsst::daf::data::LsstBase {
-    public:
-        typedef MaskedImage<ImageT, MaskT, VarianceT> MaskedImageT;
-        typedef boost::shared_ptr<Exposure> Ptr;
-        typedef boost::shared_ptr<Exposure const> ConstPtr;
-        
-        // Class Constructors and Destructor
-        explicit Exposure(int const cols=0, int const rows=0, Wcs const& wcs=NoWcs);
-        explicit Exposure(MaskedImageT & maskedImage, Wcs const& wcs=NoWcs);
-        explicit Exposure(std::string const &baseName, int const hdu=0, BBox const& bbox=BBox(), bool const conformMasks=false);
-
-        Exposure(Exposure const &src, BBox const& bbox, bool const deep=false);
-
-        /// generalised copy constructor; defined here in the header so that the compiler can instantiate
-        /// N(N-1)/2 conversions between N ImageBase types.
-        ///
-        /// We only support converting the Image part
-        template<typename OtherPixelT>
-        Exposure(Exposure<OtherPixelT, MaskT, VarianceT> const& rhs, //!< Input Exposure
-                 const bool deep        //!< Must be true; needed to disambiguate
-                ) :
-            lsst::daf::data::LsstBase(typeid(this)),
-            _maskedImage(rhs.getMaskedImage(), deep),
-            _wcs(rhs.getWcs()->clone()),
-            _detector(rhs.getDetector()),
-            _filter(rhs.getFilter()),
-            _calib(new lsst::afw::image::Calib(*rhs.getCalib()))
-        {
-            _clonePsf(rhs.getPsf());    // a separate function so it can go in Exposure.cc
-
-            // Make sure that we create a PropertyList even if the incoming
-            // metadata is a PropertySet.
-            PTR(lsst::daf::base::PropertyList) pl(new lsst::daf::base::PropertyList);
-            pl->combine(rhs.getMetadata());
-            setMetadata(pl);
-        }
-        
-        virtual ~Exposure(); 
-
-        // Get Members
-        /// Return the MaskedImage
-        MaskedImageT getMaskedImage() { return _maskedImage; };
-        /// Return the MaskedImage
-        MaskedImageT getMaskedImage() const { return _maskedImage; };
-        Wcs::Ptr getWcs() const;
-        /// Return the Exposure's Detector information
-        lsst::afw::cameraGeom::Detector::Ptr getDetector() const { return _detector; }
-        /// Return the Exposure's filter
-        Filter getFilter() const { return _filter; }
-
-        /// Return the Exposure's width
-        int getWidth() const { return _maskedImage.getWidth(); }
-        /// Return the Exposure's height
-        int getHeight() const { return _maskedImage.getHeight(); }
-        /// Return the Exposure's size
-        std::pair<int, int> getDimensions() const { return _maskedImage.getDimensions(); }
-        
-        /**
-         * Return the Exposure's row-origin
-         *
-         * \sa getXY0()
-         */
-        int getX0() const { return _maskedImage.getX0(); }
-        /**
-         * Return the Exposure's column-origin
-         *
-         * \sa getXY0()
-         */
-        int getY0() const { return _maskedImage.getY0(); }
-
-        /**
-         * Return the Exposure's origin
-         *
-         * This will usually be (0, 0) except for images created using the
-         * <tt>Exposure(fileName, hdu, BBox, mode)</tt> ctor or <tt>Exposure(Exposure, BBox)</tt> cctor
-         * The origin can be reset with \c setXY0
-         */
-        PointI getXY0() const { return _maskedImage.getXY0(); }
-
-        /**
-         * Set the Exposure's origin (including correcting the Wcs)
-         *
-         * The origin is usually set by the constructor, so you shouldn't need this function
-         *
-         * \note There are use cases (e.g. memory overlays) that may want to set these values, but
-         * don't do so unless you are an Expert.
-         */
-        void setXY0(int const x0, int const y0) {
-            PointI const old = _maskedImage.getXY0();
-            _maskedImage.setXY0(x0, y0);
-            _wcs->shiftReferencePixel(x0 - old[0], y0 - old[1]);
-        }
-        /**
-         * Set the Exposure's origin
-         *
-         * The origin is usually set by the constructor, so you shouldn't need this function
-         *
-         * \note There are use cases (e.g. memory overlays) that may want to set these values, but
-         * don't do so unless you are an Expert.
-         */
-        void setXY0(PointI const origin) {
-            setXY0(origin[0], origin[1]);
-        }
-        // Set Members
-        void setMaskedImage(MaskedImageT &maskedImage);
-        void setWcs(Wcs const& wcs);
-        /// Set the Exposure's Detector information
-        void setDetector(lsst::afw::cameraGeom::Detector::Ptr detector) { _detector = detector; }
-        /// Set the Exposure's filter
-        void setFilter(Filter const& filter) { _filter = filter; }
-        /// Return the Exposure's Calib object
-        boost::shared_ptr<Calib> getCalib() { return _calib; }
-        boost::shared_ptr<const Calib> getCalib() const { return _calib; }
-        /// Set the Exposure's Psf
-        void setPsf(CONST_PTR(lsst::afw::detection::Psf) psf) { _clonePsf(psf); }
-
-        /// Return the Exposure's Psf object
-        PTR(lsst::afw::detection::Psf) getPsf() { return _psf; }
-        /// Return the Exposure's Psf object
-        CONST_PTR(lsst::afw::detection::Psf) getPsf() const { return _psf; }
-        
-        /// Does this Exposure have a Psf?
-        bool hasPsf() const { return static_cast<bool>(_psf); }
->>>>>>> 3e5bf81f
 
 class Calib;
 
@@ -217,20 +84,17 @@
     
     // Class Constructors and Destructor
     explicit Exposure(
-        geom::ExtentI const & dimensions=geom::ExtentI(), 
-        Wcs const& wcs=NoWcs,
-        boost::shared_ptr<const detection::Psf> psf=boost::shared_ptr<detection::Psf>()
-    );
+        lsst::afw::geom::Extent2I const & dimensions=lsst::afw::geom::Extent2I(),
+        Wcs const& wcs=NoWcs
+    );
+
     explicit Exposure(
-        geom::BoxI const & bbox, 
-        Wcs const & wcs=NoWcs, 
-        boost::shared_ptr<const detection::Psf> psf=boost::shared_ptr<detection::Psf>()
-    );
-    explicit Exposure(
-        MaskedImageT & maskedImage, 
-        Wcs const& wcs=NoWcs,
-        boost::shared_ptr<const detection::Psf> psf=boost::shared_ptr<detection::Psf>()
-    );
+        lsst::afw::geom::Box2I const & bbox,
+        Wcs const & wcs=NoWcs
+    );
+
+    explicit Exposure(MaskedImageT & maskedImage, Wcs const& wcs=NoWcs);
+
     explicit Exposure(
         std::string const &baseName, 
         int const hdu=0, 
@@ -239,7 +103,12 @@
         bool const conformMasks=false
     );
 
-    explicit Exposure(Exposure const &src, geom::BoxI const& bbox, ImageOrigin const origin, bool const deep=false);
+    Exposure(
+        Exposure const &src, 
+        lsst::afw::geom::Box2I const& bbox, 
+        ImageOrigin const origin = LOCAL, 
+        bool const deep=false
+    );
 
     /// generalised copy constructor; defined here in the header so that the compiler can instantiate
     /// N(N-1)/2 conversions between N ImageBase types.
@@ -252,14 +121,19 @@
         lsst::daf::data::LsstBase(typeid(this)),
         _maskedImage(rhs.getMaskedImage(), deep),
         _wcs(rhs.getWcs()->clone()),
-        _psf(_clonePsf(rhs.getPsf())),
         _detector(rhs.getDetector()),
         _filter(rhs.getFilter()),
-        _calib(new Calib(*rhs.getCalib()))
+        _calib(new lsst::afw::image::Calib(*rhs.getCalib()))
     {
-        setMetadata(rhs.getMetadata()->deepCopy());
-    }
-        
+        _clonePsf(rhs.getPsf());    // a separate function so it can go in Exposure.cc
+
+        // Make sure that we create a PropertyList even if the incoming
+        // metadata is a PropertySet.
+        PTR(lsst::daf::base::PropertyList) pl(new lsst::daf::base::PropertyList);
+        pl->combine(rhs.getMetadata());
+        setMetadata(pl);
+    }
+
     virtual ~Exposure(); 
 
     // Get Members
@@ -330,18 +204,18 @@
     boost::shared_ptr<Calib> getCalib() { return _calib; }
     boost::shared_ptr<const Calib> getCalib() const { return _calib; }
     /// Set the Exposure's Psf
-    void setPsf(CONST_PTR(detection::Psf) psf) { _clonePsf(psf); }
+    void setPsf(CONST_PTR(lsst::afw::detection::Psf) psf) { _clonePsf(psf); }
 
     /// Return the Exposure's Psf object
-    PTR(detection::Psf) getPsf() { return _psf; }
+    PTR(lsst::afw::detection::Psf) getPsf() { return _psf; }
     /// Return the Exposure's Psf object
-    CONST_PTR(detection::Psf) getPsf() const { return _psf; }
+    CONST_PTR(lsst::afw::detection::Psf) getPsf() const { return _psf; }
     
     /// Does this Exposure have a Psf?
     bool hasPsf() const { return static_cast<bool>(_psf); }
 
     /// Does this Exposure have a Wcs?
-    bool hasWcs() const { return static_cast<bool>(_wcs) && static_cast<bool>(*_wcs); }
+    bool hasWcs() const { return *_wcs ? true : false; }
     
     // FITS
     void writeFits(std::string const &expOutFile) const;
@@ -354,24 +228,21 @@
     cameraGeom::Detector::Ptr _detector;
     Filter _filter;
     PTR(Calib) _calib;
-    PTR(detection::Psf) _psf;
-
-    static PTR(detection::Psf) _clonePsf(CONST_PTR(lsst::afw::detection::Psf) psf);
+    PTR(lsst::afw::detection::Psf) _psf;
+
+    void _clonePsf(CONST_PTR(lsst::afw::detection::Psf) psf);
 };
 
 /**
  * A function to return an Exposure of the correct type (cf. std::make_pair)
  */
-template<typename MaskedImageT>
-typename Exposure<typename MaskedImageT::Image::Pixel>::Ptr makeExposure(
-    MaskedImageT & mimage, ///< the Exposure's image
-    Wcs const& wcs=NoWcs, ///< the Exposure's WCS
-    boost::shared_ptr<const detection::Psf> psf=boost::shared_ptr<detection::Psf>()
-) {
-    return typename Exposure<typename MaskedImageT::Image::Pixel>::Ptr(
-        new Exposure<typename MaskedImageT::Image::Pixel>(mimage, wcs, psf)
-    );
-}
+    template<typename MaskedImageT>
+    typename Exposure<typename MaskedImageT::Image::Pixel>::Ptr makeExposure(MaskedImageT & mimage, ///< the Exposure's image
+                                                                             Wcs const& wcs=NoWcs ///< the Exposure's WCS
+                                                                            ) {
+        return typename Exposure<typename MaskedImageT::Image::Pixel>::Ptr(
+                                                            new Exposure<typename MaskedImageT::Image::Pixel>(mimage, wcs));
+    }
 
 }}} // lsst::afw::image
 
