--- conflicted
+++ resolved
@@ -135,14 +135,12 @@
     // we didn't know the detector size
     //
     if (_detectors.size() == 0) {
-<<<<<<< HEAD
-        setCenterPixel(afwGeom::Point2I(0.5*_nDetector.first*det->getAllPixels(isTrimmed).getWidth(),
-                                               0.5*_nDetector.second*det->getAllPixels(isTrimmed).getHeight())
-                      );
-=======
-        setCenterPixel(afwGeom::makePointD(0.5*_nDetector.first*det->getAllPixels(isTrimmed).getWidth(),
-                                           0.5*_nDetector.second*det->getAllPixels(isTrimmed).getHeight()));
->>>>>>> 246b6dd2
+        setCenterPixel(
+            geom::Point2D(
+                0.5*_nDetector.first*det->getAllPixels(isTrimmed).getWidth(),
+                0.5*_nDetector.second*det->getAllPixels(isTrimmed).getHeight()
+            )
+        );
     }
     //
     // Correct Detector's coordinate system to be absolute within DetectorMosaic
@@ -153,18 +151,11 @@
     );
     getAllPixels().include(detPixels);
     
-<<<<<<< HEAD
-    afwGeom::Point2I centerPixel(
+    afwGeom::Point2D centerPixel(
         iX*detPixels.getWidth() + detPixels.getWidth()/2,
         iY*detPixels.getHeight() + detPixels.getHeight()/2
     );
-    centerPixel -= afwGeom::Extent2I(getCenterPixel());
-=======
-    afwGeom::Point2D centerPixel =
-        afwGeom::makePointD(iX*detPixels.getWidth() + detPixels.getWidth()/2,
-                            iY*detPixels.getHeight() + detPixels.getHeight()/2) -
-        afwGeom::Extent2D(getCenterPixel());
->>>>>>> 246b6dd2
+    centerPixel -= afwGeom::Extent2D(getCenterPixel());
     det->setCenter(center);
     det->setCenterPixel(centerPixel);
 
@@ -194,42 +185,20 @@
     };
 
     struct findByPixel {
-<<<<<<< HEAD
-        findByPixel(afwGeom::Point2I point) :
+        findByPixel(afwGeom::Point2D point) :
             _point(point) {}
         
         bool operator()(cameraGeom::Detector::Ptr det) const {
-            afwGeom::Point2I relPoint = _point;
-=======
-        findByPixel(afwGeom::Point2D point) :
-            _point(afwImage::PointD(point[0], point[1])) {}
-        
-        bool operator()(cameraGeom::Detector::Ptr det) const {
-            afwImage::PointD relPoint = _point;
->>>>>>> 246b6dd2
             // Position wrt center of detector
-            relPoint -= afwGeom::Extent2I(det->getCenterPixel());
+            afwGeom::Extent2D centerPixel(det->getCenterPixel());
+            afwGeom::Point2D relPoint = _point - centerPixel;
             // Position wrt LLC of detector
-<<<<<<< HEAD
-            relPoint += det->getAllPixels(true).getDimensions()/2;                           
-            return det->getAllPixels().contains(relPoint);
+            afwGeom::PointI relPointPix(relPoint);
+            relPointPix += det->getAllPixels(true).getDimensions()/2;
+            return det->getAllPixels(true).contains(relPointPix);
         }
     private:
-        afwGeom::Point2I _point;
-    };
-
-    struct findByPos {
-        findByPos(afwGeom::Point2D point)
-          : _point(point) { }
-=======
-            afwImage::PointI relPointPix(relPoint[0], relPoint[1]);
-            relPointPix.shift(det->getAllPixels(true).getWidth()/2,
-                              det->getAllPixels(true).getHeight()/2);
-
-            return det->getAllPixels(true).contains(relPointPix);
-        }
-    private:
-        afwImage::PointD _point;
+        afwGeom::Point2D _point;
     };
 
     struct findByMm {
@@ -239,7 +208,6 @@
             :
             _point(point)
         { }
->>>>>>> 246b6dd2
 
         /*
          * Does point lie with square footprint of detector, once we allow for its rotation?
@@ -273,8 +241,9 @@
  */
 cameraGeom::Detector::Ptr cameraGeom::DetectorMosaic::findDetector(
         cameraGeom::Id const id         ///< The desired ID
-                                                                        ) const {
-    DetectorSet::const_iterator result = std::find_if(_detectors.begin(), _detectors.end(), findById(id));
+) const {
+    DetectorSet::const_iterator result = 
+        std::find_if(_detectors.begin(), _detectors.end(), findById(id));
     if (result == _detectors.end()) {
         throw LSST_EXCEPT(pexExcept::OutOfRangeException,
                           (boost::format("Unable to find Detector with serial %||") % id).str());
@@ -288,14 +257,11 @@
 cameraGeom::Detector::Ptr cameraGeom::DetectorMosaic::findDetectorPixel(
         afwGeom::Point2D const& pixel,   ///< the desired pixel
         bool const fromCenter            ///< pixel is measured wrt the detector center, not LL corner
-                                                                        ) const {
+) const {
     if (!fromCenter) {
-<<<<<<< HEAD
-        return findDetector(pixel - afwGeom::Extent2I(getAllPixels().getWidth()/2,
-=======
-        return findDetectorPixel(pixel - afwGeom::makeExtentD(getAllPixels().getWidth()/2,
->>>>>>> 246b6dd2
-                                                              getAllPixels().getHeight()/2), true);
+        afwGeom::Extent2I dim = getAllPixels().getDimensions();
+        return findDetectorPixel(pixel - afwGeom::Extent2D(dim[0]/2, dim[1]/2),
+                                 true);
     }
 
     DetectorSet::const_iterator result =
@@ -314,8 +280,9 @@
  */
 cameraGeom::Detector::Ptr cameraGeom::DetectorMosaic::findDetectorMm(
         afwGeom::Point2D const& pos     ///< the desired position; mm from the centre
-                                                                  ) const {
-    DetectorSet::const_iterator result = std::find_if(_detectors.begin(), _detectors.end(), findByMm(pos));
+) const {
+    DetectorSet::const_iterator result = 
+        std::find_if(_detectors.begin(), _detectors.end(), findByMm(pos));
     if (result == _detectors.end()) {
         throw LSST_EXCEPT(pexExcept::OutOfRangeException,
                           (boost::format("Unable to find Detector containing pixel (%g, %g)") %
@@ -334,8 +301,8 @@
 {
     cameraGeom::Detector::ConstPtr det = findDetectorMm(pos);
 
-    afwGeom::Point2D cen = getCenterPixel();
-    return afwGeom::makeExtentD(cen[0], cen[1]) + det->getPixelFromPosition(pos);
+    afwGeom::Extent2D cen(getCenterPixel());
+    return det->getPixelFromPosition(pos) + cen;
 }
 
 /**
@@ -347,8 +314,8 @@
                                                                  ) const
 {
     cameraGeom::Detector::ConstPtr det = findDetectorMm(pos);
-
-    return det->getIndexFromPosition(pos - afwGeom::Extent2D(det->getCenter()));
+    afwGeom::Extent2D cen(det->getCenter());
+    return det->getIndexFromPosition(pos - cen);
 }
 
 /**
@@ -361,6 +328,6 @@
     cameraGeom::Detector::ConstPtr det = findDetectorPixel(pix, true);
 
     bool const isTrimmed = true;        ///< Detectors in Mosaics are always trimmed
-    afwGeom::Point2D const& cen = det->getCenterPixel();
-    return det->getPositionFromIndex(pix - afwGeom::makeExtentD(cen[0], cen[1]), isTrimmed);
+    afwGeom::Extent2D cen(det->getCenterPixel());
+    return det->getPositionFromIndex(pix - cen, isTrimmed);
 }    