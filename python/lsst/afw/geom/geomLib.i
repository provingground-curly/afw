--- conflicted
+++ resolved
@@ -140,18 +140,6 @@
 
 %extend lsst::afw::geom::Extent<double,3> {
     %template(Extent3D) Extent<int>;
-<<<<<<< HEAD
-    %template(Extent3D) Extent<double>;
-};
-
-%extend lsst::afw::geom::Extent<int,2> {
-    %template(Extent2I) Extent<int>;
-};
-
-%extend lsst::afw::geom::Extent<int,3> {
-    %template(Extent3I) Extent<int>;
-=======
->>>>>>> 13b20b06
 };
 
 %include "LinearTransform.i"
